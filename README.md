--- conflicted
+++ resolved
@@ -86,8 +86,5 @@
   - Potentially make the wait_time dynamic depending on how fast the plot method is and how
   - frequently the no comm messages show up... (if we can catch them)
 - Consider the class method "of this class" function permissions.... (and write tests...)
-<<<<<<< HEAD
 - Think about whether there's alternatives to creating new figures each time...
-=======
-- Consider adding a step to the integer parameter...
->>>>>>> aafaa77c
+- Consider adding a step to the integer parameter...