from typing import Literal
import warnings
from dataclasses import dataclass
import ipywidgets as widgets
from IPython.display import display
import matplotlib as mpl
import matplotlib.pyplot as plt

<<<<<<< HEAD
from ..support import ParameterUpdateWarning
=======
>>>>>>> 1d562a36
from ..viewer import Viewer
from ..deployer import Deployer
from .widgets import create_widget


def get_backend_type():
    """
    Determines the current matplotlib backend type and returns relevant info
    """
    backend = mpl.get_backend().lower()

    if "inline" in backend:
        return "inline"
    elif "widget" in backend or "ipympl" in backend:
        return "widget"
    elif "qt" in backend:
        return "qt"
    else:
        return "other"


class NotebookDeployer(Deployer):
    """
    A deployment system for Viewer in Jupyter notebooks using ipywidgets.
    Built around the parameter widget system for clean separation of concerns.
    """

    def __init__(
        self,
        viewer: Viewer,
        controls_position: Literal["left", "top", "right", "bottom"] = "left",
        controls_width_percent: int = 20,
        continuous: bool = False,
        suppress_warnings: bool = True,
    ):
        super().__init__(viewer, suppress_warnings)
        self.controls_position = controls_position
        self.controls_width_percent = controls_width_percent
        self.continuous = continuous

        # Initialize containers
        self.backend_type = get_backend_type()
        if self.backend_type not in ["inline", "widget"]:
            warnings.warn(
                f"The current backend ({self.backend_type}) is not supported. Please use %matplotlib widget or %matplotlib inline.\n"
                "The behavior of the viewer will almost definitely not work as expected!"
            )
        self._last_figure = None

    def build_components(self) -> None:
        """Create widget instances for all parameters and equip callbacks."""
        for name, param in self.viewer.parameters.items():
            widget = create_widget(param, continuous=self.continuous)
            self.components[name] = widget
            callback = lambda _, n=name: self.handle_component_engagement(n)
            widget.observe(callback)

    def build_layout(self) -> None:
        """Create the main layout combining controls and plot."""

        self.plot_output = widgets.Output()

        # Controls width slider for horizontal layouts
        self.controls = {}
        if self.controls_position in ["left", "right"]:
            self.controls["controls_width"] = widgets.IntSlider(
                value=self.controls_width_percent,
                min=10,
                max=50,
                description="Controls Width %",
                continuous=True,
                layout=widgets.Layout(width="95%"),
                style={"description_width": "initial"},
            )

        # Create parameter controls section
        param_box = widgets.VBox(
            [widgets.HTML("<b>Parameters</b>")]
            + [w.widget for w in self.components.values()],
            layout=widgets.Layout(margin="10px 0px"),
        )

        # Combine all controls
        if self.controls_position in ["left", "right"]:
            # Create layout controls section if horizontal (might include for vertical later when we have more permanent controls...)
            layout_box = widgets.VBox(
                [widgets.HTML("<b>Syd Controls</b>")] + list(self.controls.values()),
                layout=widgets.Layout(margin="10px 0px"),
            )

            # Register the controls_width slider's observer
            if "controls_width" in self.controls:
                self.controls["controls_width"].observe(
                    self._handle_container_width_change, names="value"
                )

            widgets_elements = [param_box, layout_box]
        else:
            widgets_elements = [param_box]

        self.widgets_container = widgets.VBox(
            widgets_elements,
            layout=widgets.Layout(
                width=(
                    f"{self.controls_width_percent}%"
                    if self.controls_position in ["left", "right"]
                    else "100%"
                ),
                padding="10px",
                overflow_y="scroll",
                border="1px solid #e5e7eb",
                border_radius="4px 4px 0px 0px",
            ),
        )

        # Create plot container
        self.plot_container = widgets.VBox(
            [self.plot_output],
            layout=widgets.Layout(
                width=(
                    f"{100 - self.controls_width_percent}%"
                    if self.controls_position in ["left", "right"]
                    else "100%"
                ),
                padding="10px",
            ),
        )

        # Create final layout based on configuration
        if self.controls_position == "left":
            self.layout = widgets.HBox([self.widgets_container, self.plot_container])
        elif self.controls_position == "right":
            self.layout = widgets.HBox([self.plot_container, self.widgets_container])
        elif self.controls_position == "bottom":
            self.layout = widgets.VBox([self.plot_container, self.widgets_container])
        else:
            self.layout = widgets.VBox([self.widgets_container, self.plot_container])

    def display(self) -> None:
        """Display the layout -- pretty easy since it's just a widget layout in a notebook!"""
        self.backend_type = get_backend_type()
        display(self.layout)

    def display_new_plot(self, figure: mpl.figure.Figure) -> None:
        """Display a new plot."""
        # Close the last figure if it exists to keep matplotlib clean
        # (just moved this from after clear_output.... noting!)
        if self._last_figure is not None:
            plt.close(self._last_figure)

        self.plot_output.clear_output(wait=True)
        with self.plot_output:
            if self.backend_type == "inline":
                display(figure)

                # Also required to make sure a second figure window isn't opened
                plt.close(figure)

            elif self.backend_type == "widget":
                display(figure.canvas)

            else:
                raise ValueError(f"Unsupported backend type: {self.backend_type}")

        self._last_figure = figure

    def _handle_container_width_change(self, _) -> None:
        """Handle changes to container width proportions."""
        width_percent = self.controls["controls_width"].value
        self.controls_width_percent = width_percent

        # Update container widths
        self.widgets_container.layout.width = f"{width_percent}%"
        self.plot_container.layout.width = f"{100 - width_percent}%"<|MERGE_RESOLUTION|>--- conflicted
+++ resolved
@@ -6,10 +6,7 @@
 import matplotlib as mpl
 import matplotlib.pyplot as plt
 
-<<<<<<< HEAD
 from ..support import ParameterUpdateWarning
-=======
->>>>>>> 1d562a36
 from ..viewer import Viewer
 from ..deployer import Deployer
 from .widgets import create_widget
